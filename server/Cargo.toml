[package]
name = "trust-dns-server"
version = "0.13.0"
authors = ["Benjamin Fry <benjaminfry@me.com>"]

# A short blurb about the package. This is not rendered in any format when
# uploaded to crates.io (aka this is not markdown)
description = """
TRust-DNS is a safe and secure DNS server with DNSec support.
 Eventually this could be a replacement for BIND9. The DNSSec support allows
 for live signing of all records, in it does not currently support
 records signed offline. The server supports dynamic DNS with SIG0 authenticated
 requests. TRust-DNS is based on the Tokio and Futures libraries, which means
 it should be easily integrated into other software that also use those
 libraries.
"""

# These URLs point to more information about the repository
documentation = "https://docs.rs/trust-dns-server"
homepage = "http://www.trust-dns.org/index.html"
repository = "https://github.com/bluejekyll/trust-dns"

# This points to a file in the repository (relative to this Cargo.toml). The
# contents of this file are stored and indexed in the registry.
readme = "README.md"

# This is a small list of keywords used to categorize and search for this
# package.
keywords = ["DNS", "BIND", "dig", "named", "dnssec"]
categories = ["network-programming"]

# This is a string description of the license for this package. Currently
# crates.io will validate the license provided against a whitelist of known
# license identifiers from http://spdx.org/licenses/. Multiple licenses can
# be separated with a `/`
license = "MIT/Apache-2.0"

[badges]
travis-ci = { repository = "bluejekyll/trust-dns" }
appveyor = { repository = "bluejekyll/trust-dns", branch = "master", service = "github" }
codecov = { repository = "bluejekyll/trust-dns", branch = "master", service = "github" }

[features]
default = ["tls-openssl", "dnssec-openssl"]
dnssec-openssl = ["dnssec", "trust-dns/dnssec-openssl", "trust-dns-proto/dnssec-openssl"]
dnssec-ring = ["dnssec", "trust-dns/dnssec-ring", "trust-dns-proto/dnssec-ring"]
dnssec = []
tls-openssl = ["tls", "trust-dns-openssl"]
# TODO: not yet supported on the server side
# tls-ring = ["tls", "trust-dns-rustls"]
tls = []

# WARNING: there is a bug in the mutual tls auth code at the moment see issue #100
# mtls = ["trust-dns/mtls"]

[lib]
name = "trust_dns_server"
path = "src/lib.rs"

[[bin]]
name = "named"
path = "src/named.rs"

[dependencies]
backtrace = "^0.2.1"
chrono = "^0.4"
docopt = "^0.6.78"
error-chain = "0.1.12"
futures = "^0.1.6"
lazy_static = "^0.2.1"
log = "^0.3.5"
rand = "^0.3"
rustc-serialize = "^0.3.18"
rusqlite = { version = "^0.9.5", features = ["bundled"] }
time = "^0.1"
tokio-core = "^0.1"
toml = "^0.1"
<<<<<<< HEAD
trust-dns = { version = "^0.13", path = "../client" }
trust-dns-proto = { version = "^0.1", path = "../proto" }
trust-dns-openssl = { version = "^0.2.0", path = "../openssl", optional = true }
=======
trust-dns = { version = "^0.12", path = "../client" }
trust-dns-proto = { version = "^0.2", path = "../proto" }
trust-dns-openssl = { version = "^0.1.0", path = "../openssl", optional = true }
>>>>>>> 8146bb9c

[dev-dependencies]
native-tls = "^0.1"
trust-dns-native-tls = { version = "^0.2", path = "../native-tls" }
tokio-tls = "^0.1"<|MERGE_RESOLUTION|>--- conflicted
+++ resolved
@@ -75,15 +75,9 @@
 time = "^0.1"
 tokio-core = "^0.1"
 toml = "^0.1"
-<<<<<<< HEAD
 trust-dns = { version = "^0.13", path = "../client" }
-trust-dns-proto = { version = "^0.1", path = "../proto" }
+trust-dns-proto = { version = "^0.2", path = "../proto" }
 trust-dns-openssl = { version = "^0.2.0", path = "../openssl", optional = true }
-=======
-trust-dns = { version = "^0.12", path = "../client" }
-trust-dns-proto = { version = "^0.2", path = "../proto" }
-trust-dns-openssl = { version = "^0.1.0", path = "../openssl", optional = true }
->>>>>>> 8146bb9c
 
 [dev-dependencies]
 native-tls = "^0.1"
