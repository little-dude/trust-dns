--- conflicted
+++ resolved
@@ -49,13 +49,8 @@
 tokio-core = "^0.1"
 tokio-rustls = "^0.4"
 # disables default features, i.e. openssl...
-<<<<<<< HEAD
 trust-dns = { version = "^0.13", path = "../client", default-features = false }
-trust-dns-proto = { version = "^0.1", path = "../proto", default-features = false }
-=======
-trust-dns = { version = "^0.12", path = "../client", default-features = false }
 trust-dns-proto = { version = "^0.2", path = "../proto", default-features = false }
->>>>>>> 8146bb9c
 
 [dev-dependencies]
 openssl = { version = "^0.9.8", features = ["v102", "v110"] }